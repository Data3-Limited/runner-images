#!/bin/bash
################################################################################
##  File:  hosted-tool-cache.sh
##  Desc:  Downloads and installs hosted tools cache
################################################################################

# Source the helpers for use with the script
source $HELPER_SCRIPTS/document.sh

# Fail out if any setups fail
set -e

# Download hosted tool cache
AGENT_TOOLSDIRECTORY=/opt/hostedtoolcache
echo "AGENT_TOOLSDIRECTORY=$AGENT_TOOLSDIRECTORY" | tee -a /etc/environment
azcopy --recursive \
       --source https://vstsagenttools.blob.core.windows.net/tools/hostedtoolcache/ubuntu-1804 \
       --destination $AGENT_TOOLSDIRECTORY

# Install tools from hosted tool cache
original_directory=$PWD
setups=$(find $AGENT_TOOLSDIRECTORY -name setup.sh)
for setup in $setups; do
	chmod +x $setup;
	cd $(dirname $setup);
	./$(basename $setup);
	cd $original_directory;
done;

DocumentInstalledItem "Python:"
pythons=$(ls $AGENT_TOOLSDIRECTORY/Python)
for python in $pythons; do
	DocumentInstalledItemIndent "Python $python"
done;

<<<<<<< HEAD
# PyPy is also configured using the setup-python action
pypys=$(ls $AGENT_TOOLSDIRECTORY/PyPy)
for pypy in $pypys; do
	DocumentInstalledItemIndent "PyPy $pypy"

	# Add symlinks for pypy2 and pypy3 to usr/local/bin, there should only be 2 versions of PyPy in the tools cache that is downloaded
	if [ ${pypy:0:1} -eq "3" ] ; then
		# add pypy 3.X to PATH
		ln -s $AGENT_TOOLSDIRECTORY/PyPy/$pypy/x64/bin/pypy3 /usr/local/bin/pypy3
	else
		# add pypy 2.X to PATH
		ln -s $AGENT_TOOLSDIRECTORY/PyPy/$pypy/x64/bin/pypy /usr/local/bin/pypy
	fi
done;

DocumentInstalledItem "Ruby (available through the [Use Ruby Version](https://go.microsoft.com/fwlink/?linkid=2005989) task)"
=======
DocumentInstalledItem "Ruby:"
>>>>>>> 9786a994
rubys=$(ls $AGENT_TOOLSDIRECTORY/Ruby)
for ruby in $rubys; do
	DocumentInstalledItemIndent "Ruby $ruby"
done;<|MERGE_RESOLUTION|>--- conflicted
+++ resolved
@@ -33,12 +33,10 @@
 	DocumentInstalledItemIndent "Python $python"
 done;
 
-<<<<<<< HEAD
 # PyPy is also configured using the setup-python action
 pypys=$(ls $AGENT_TOOLSDIRECTORY/PyPy)
 for pypy in $pypys; do
 	DocumentInstalledItemIndent "PyPy $pypy"
-
 	# Add symlinks for pypy2 and pypy3 to usr/local/bin, there should only be 2 versions of PyPy in the tools cache that is downloaded
 	if [ ${pypy:0:1} -eq "3" ] ; then
 		# add pypy 3.X to PATH
@@ -49,10 +47,7 @@
 	fi
 done;
 
-DocumentInstalledItem "Ruby (available through the [Use Ruby Version](https://go.microsoft.com/fwlink/?linkid=2005989) task)"
-=======
 DocumentInstalledItem "Ruby:"
->>>>>>> 9786a994
 rubys=$(ls $AGENT_TOOLSDIRECTORY/Ruby)
 for ruby in $rubys; do
 	DocumentInstalledItemIndent "Ruby $ruby"
