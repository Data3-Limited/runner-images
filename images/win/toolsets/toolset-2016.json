{
    "toolcache": [
        {
            "name": "Python",
            "url" : "https://raw.githubusercontent.com/actions/python-versions/main/versions-manifest.json",
            "arch": "x64",
            "platform" : "win32",
            "versions": [
                "2.7.*",
                "3.5.*",
                "3.6.*",
                "3.7.*",
                "3.8.*"
            ],
            "default": "3.7.*"
        },
        {
            "name": "Python",
            "url" : "https://raw.githubusercontent.com/actions/python-versions/main/versions-manifest.json",
            "arch": "x86",
            "platform" : "win32",
            "versions": [
                "2.7.*",
                "3.5.*",
                "3.6.*",
                "3.7.*",
                "3.8.*"
            ]
        },
        {
            "name": "PyPy",
            "arch": "x86",
            "platform" : "win32",
            "versions": [
                "2.7",
                "3.6"
            ]
        },
        {
            "name": "node",
            "url" : "https://raw.githubusercontent.com/actions/node-versions/main/versions-manifest.json",
            "arch": "x64",
            "platform" : "win32",
            "versions": [
                "8.*",
                "10.*",
                "12.*",
                "14.*"
            ]
        },
        {
            "name": "go",
            "url" : "https://raw.githubusercontent.com/actions/go-versions/main/versions-manifest.json",
            "arch": "x64",
            "platform" : "win32",
            "versions": [
                "1.9.*",
                "1.10.*",
                "1.11.*",
                "1.12.*",
                "1.13.*",
                "1.14.*",
                "1.15.*"
            ],
            "default": "1.14.*"
        },
        {
            "name": "Boost",
            "url" : "https://raw.githubusercontent.com/actions/boost-versions/main/versions-manifest.json",
            "arch": "x86_64",
            "platform" : "win32",
            "toolset": "msvc14.1",
            "versions": [
                "1.69.0",
                "1.72.0"
            ]
        }
    ],
    "powershellModules": [
        {"name": "DockerMsftProvider"},
        {"name": "MarkdownPS"},
        {"name": "Pester"},
        {"name": "PowerShellGet"},
        {"name": "PSWindowsUpdate"},
        {"name": "SqlServer"},
        {"name": "VSSetup"}
    ],
    "azureModules": [
        {
            "name": "azurerm",
            "versions": [
                "2.1.0",
                "3.8.0",
                "4.2.1",
                "5.1.1",
                "6.7.0",
                "6.13.1"
            ],
            "default": "2.1.0"
        },
        {
            "name": "azure",
            "versions": [
                "2.1.0",
                "3.8.0",
                "4.2.1",
                "5.1.1",
                "5.3.0"
            ],
            "default": "2.1.0"
        },
        {
            "name": "az",
            "versions": [
                "1.0.0",
                "1.6.0",
                "2.3.2",
                "2.6.0",
                "3.1.0",
                "3.5.0",
                "3.8.0",
                "4.3.0",
                "4.4.0",
                "4.6.0"
            ]
        }
    ],
    "android": {
        "platform_list": [
            "android-30", "android-29", "android-28", "android-27", "android-26", "android-25", "android-24", "android-23", "android-22", "android-21", "android-19"
        ],
        "build_tools": [
            "30.0.2", "30.0.1", "30.0.0", "29.0.3", "29.0.2", "29.0.1", "29.0.0", "28.0.3", "28.0.2", "28.0.1", "28.0.0", "27.0.3", "27.0.2", "27.0.1", "27.0.0", "26.0.3", "26.0.2", "26.0.1", "26.0.0", "25.0.3", "25.0.2", "25.0.1", "25.0.0", "24.0.3", "24.0.2", "24.0.1", "24.0.0", "23.0.3", "23.0.2", "23.0.1", "22.0.1", "21.1.2", "20.0.0", "19.1.0"
        ],
        "extra_list": [
            "android;m2repository",
            "google;m2repository",
            "google;google_play_services",
            "m2repository;com;android;support;constraint;constraint-layout-solver;1.0.2",
            "m2repository;com;android;support;constraint;constraint-layout-solver;1.0.1",
            "m2repository;com;android;support;constraint;constraint-layout;1.0.2",
            "m2repository;com;android;support;constraint;constraint-layout;1.0.1"
        ],
        "addon_list": [
            "addon-google_apis-google-24",
            "addon-google_apis-google-23",
            "addon-google_apis-google-22",
            "addon-google_apis-google-21"
        ],
        "additional_tools": [
            "cmake;3.6.4111459",
            "cmake;3.10.2.4988404",
            "patcher;v4",
            "ndk-bundle"
        ]
    },
    "visualStudio": {
        "version" : "2017",
        "subversion" : "15",
        "edition" : "Enterprise",
        "workloads": [
            "Microsoft.Net.Component.4.6.2.SDK",
            "Microsoft.Net.Component.4.6.2.TargetingPack",
            "Microsoft.Net.ComponentGroup.4.6.2.DeveloperTools",
            "Microsoft.Net.Component.4.7.SDK",
            "Microsoft.Net.Component.4.7.TargetingPack",
            "Microsoft.Net.ComponentGroup.4.7.DeveloperTools",
            "Microsoft.Net.Component.4.7.1.SDK",
            "Microsoft.Net.Component.4.7.1.TargetingPack",
            "Microsoft.Net.ComponentGroup.4.7.1.DeveloperTools",
            "Microsoft.Net.Component.4.7.2.SDK",
            "Microsoft.Net.Component.4.7.2.TargetingPack",
            "Microsoft.Net.ComponentGroup.4.7.2.DeveloperTools",
            "Microsoft.Net.Core.Component.SDK.1x",
            "Microsoft.NetCore.1x.ComponentGroup.Web",
            "Microsoft.VisualStudio.Component.Azure.Storage.AzCopy",
            "Microsoft.VisualStudio.Component.VC.140",
            "Component.Dotfuscator",
            "Microsoft.VisualStudio.Component.VC.ATL",
            "Microsoft.VisualStudio.Component.VC.ATL.ARM",
            "Microsoft.VisualStudio.Component.VC.ATL.ARM64",
            "Microsoft.VisualStudio.Component.VC.ATLMFC",
            "Microsoft.VisualStudio.Component.VC.ClangC2",
            "Microsoft.VisualStudio.Component.VC.CLI.Support",
            "Microsoft.VisualStudio.Component.VC.Modules.x86.x64",
            "Microsoft.VisualStudio.Component.Windows10SDK.10240",
            "Microsoft.VisualStudio.Component.Windows10SDK.10586",
            "Microsoft.VisualStudio.Component.Windows10SDK.14393",
            "Microsoft.VisualStudio.Component.Windows10SDK.15063.Desktop",
            "Component.Unreal",
            "Component.Unreal.Android",
            "Component.Android.SDK23",
            "Microsoft.VisualStudio.Component.TestTools.WebLoadTest",
            "Microsoft.VisualStudio.Web.Mvc4.ComponentGroup",
            "Component.Linux.CMake",
            "Microsoft.Component.PythonTools.UWP",
            "Microsoft.Component.VC.Runtime.OSSupport",
            "Microsoft.VisualStudio.Component.VC.Tools.ARM",
            "Microsoft.VisualStudio.ComponentGroup.UWP.VC",
            "Microsoft.VisualStudio.Component.VSSDK",
            "Microsoft.VisualStudio.Component.LinqToSql",
            "Microsoft.VisualStudio.Component.TestTools.CodedUITest",
            "Microsoft.VisualStudio.Component.TestTools.Core",
            "Microsoft.VisualStudio.Component.TypeScript.2.0",
            "Microsoft.VisualStudio.Component.TypeScript.2.1",
            "Microsoft.VisualStudio.Component.TypeScript.2.2",
            "Microsoft.VisualStudio.Component.VC.Tools.ARM64",
            "Microsoft.VisualStudio.Component.Windows10SDK.16299.Desktop.arm",
            "Microsoft.VisualStudio.Component.DslTools",
            "Microsoft.VisualStudio.Component.Windows81SDK",
            "Microsoft.VisualStudio.Component.WinXP",
            "Microsoft.VisualStudio.ComponentGroup.NativeDesktop.Win81",
            "Microsoft.VisualStudio.ComponentGroup.NativeDesktop.WinXP",
            "Microsoft.VisualStudio.ComponentGroup.ArchitectureTools.Managed",
            "Microsoft.Component.Blend.SDK.WPF",
            "Microsoft.Component.VC.Runtime.UCRTSDK",
            "Microsoft.VisualStudio.Component.Sharepoint.Tools",
            "Microsoft.VisualStudio.Component.TeamOffice",
            "Microsoft.VisualStudio.Component.VC.ATL.Spectre",
            "Microsoft.VisualStudio.Component.VC.ATL.ARM.Spectre",
            "Microsoft.VisualStudio.Component.VC.ATL.ARM64.Spectre",
            "Microsoft.VisualStudio.Component.VC.ATLMFC.Spectre",
            "Microsoft.VisualStudio.Component.Windows10SDK.17134",
            "Microsoft.VisualStudio.Component.Windows10SDK.17763",
            "Microsoft.VisualStudio.Component.VC.Runtimes.x86.x64.Spectre",
            "Microsoft.VisualStudio.Component.VC.Runtimes.ARM.Spectre",
            "Microsoft.VisualStudio.Component.VC.Runtimes.ARM64.Spectre",
            "Microsoft.VisualStudio.Component.Workflow",
            "Microsoft.VisualStudio.Workload.Office"
        ],
<<<<<<< HEAD
        "vsix": [
=======
        "buildtools_workloads": [
            "Microsoft.VisualStudio.Workload.WebBuildTools"
>>>>>>> ffc15644
        ]
    }
}<|MERGE_RESOLUTION|>--- conflicted
+++ resolved
@@ -228,12 +228,10 @@
             "Microsoft.VisualStudio.Component.Workflow",
             "Microsoft.VisualStudio.Workload.Office"
         ],
-<<<<<<< HEAD
         "vsix": [
-=======
+        ],
         "buildtools_workloads": [
             "Microsoft.VisualStudio.Workload.WebBuildTools"
->>>>>>> ffc15644
         ]
     }
 }