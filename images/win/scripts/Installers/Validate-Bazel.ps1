################################################################################
##  File:  Validate-Bazel.ps1
##  Desc:  Validate Bazel and Bazelisk (A user-friendly launcher for Bazel)
################################################################################

if (Get-Command -Name 'bazel')
{
    Write-Host "bazel on path"
}
else
{
    Write-Host 'bazel is not on path'
    exit 1
}

if (Get-Command -Name 'bazelisk')
{
    Write-Host "bazelisk on path"
}
else
{
    Write-Host 'bazelisk is not on path'
    exit 1
}

# Adding description of Bazel to Markdown
$SoftwareName = "bazel"

$Description = @"
_Version:_ $(bazel --version)<br/>
"@

Add-SoftwareDetailsToMarkdown -SoftwareName $SoftwareName -DescriptionMarkdown $Description
<<<<<<< HEAD
Add-SoftwareDetailsToMarkdown -SoftwareName "Test Software" -DescriptionMarkdown "Test Software"
=======

# Adding description of Bazelisk to Markdown
$bazelisk_version = ((bazelisk version | Select-String "Bazelisk version:") -Split(" v"))[2]

$SoftwareName = "bazelisk"

$Description = @"
_Version:_ $bazelisk_version<br/>
"@

Add-SoftwareDetailsToMarkdown -SoftwareName $SoftwareName -DescriptionMarkdown $Description
>>>>>>> 4d334e6c
<|MERGE_RESOLUTION|>--- conflicted
+++ resolved
@@ -1,48 +1,45 @@
-################################################################################
-##  File:  Validate-Bazel.ps1
-##  Desc:  Validate Bazel and Bazelisk (A user-friendly launcher for Bazel)
-################################################################################
-
-if (Get-Command -Name 'bazel')
-{
-    Write-Host "bazel on path"
-}
-else
-{
-    Write-Host 'bazel is not on path'
-    exit 1
-}
-
-if (Get-Command -Name 'bazelisk')
-{
-    Write-Host "bazelisk on path"
-}
-else
-{
-    Write-Host 'bazelisk is not on path'
-    exit 1
-}
-
-# Adding description of Bazel to Markdown
-$SoftwareName = "bazel"
-
-$Description = @"
-_Version:_ $(bazel --version)<br/>
-"@
-
-Add-SoftwareDetailsToMarkdown -SoftwareName $SoftwareName -DescriptionMarkdown $Description
-<<<<<<< HEAD
-Add-SoftwareDetailsToMarkdown -SoftwareName "Test Software" -DescriptionMarkdown "Test Software"
-=======
-
-# Adding description of Bazelisk to Markdown
-$bazelisk_version = ((bazelisk version | Select-String "Bazelisk version:") -Split(" v"))[2]
-
-$SoftwareName = "bazelisk"
-
-$Description = @"
-_Version:_ $bazelisk_version<br/>
-"@
-
-Add-SoftwareDetailsToMarkdown -SoftwareName $SoftwareName -DescriptionMarkdown $Description
->>>>>>> 4d334e6c
+################################################################################
+##  File:  Validate-Bazel.ps1
+##  Desc:  Validate Bazel and Bazelisk (A user-friendly launcher for Bazel)
+################################################################################
+
+if (Get-Command -Name 'bazel')
+{
+    Write-Host "bazel on path"
+}
+else
+{
+    Write-Host 'bazel is not on path'
+    exit 1
+}
+
+if (Get-Command -Name 'bazelisk')
+{
+    Write-Host "bazelisk on path"
+}
+else
+{
+    Write-Host 'bazelisk is not on path'
+    exit 1
+}
+
+# Adding description of Bazel to Markdown
+$SoftwareName = "bazel"
+
+$Description = @"
+_Version:_ $(bazel --version)<br/>
+"@
+
+Add-SoftwareDetailsToMarkdown -SoftwareName $SoftwareName -DescriptionMarkdown $Description
+Add-SoftwareDetailsToMarkdown -SoftwareName "Test Software" -DescriptionMarkdown "Test Software"
+
+# Adding description of Bazelisk to Markdown
+$bazelisk_version = ((bazelisk version | Select-String "Bazelisk version:") -Split(" v"))[2]
+
+$SoftwareName = "bazelisk"
+
+$Description = @"
+_Version:_ $bazelisk_version<br/>
+"@
+
+Add-SoftwareDetailsToMarkdown -SoftwareName $SoftwareName -DescriptionMarkdown $Description